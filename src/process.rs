--- conflicted
+++ resolved
@@ -30,12 +30,9 @@
                 CreateProcessW, DeleteProcThreadAttributeList, GetExitCodeProcess, GetProcessId,
                 InitializeProcThreadAttributeList, TerminateProcess, UpdateProcThreadAttribute,
                 WaitForSingleObject, CREATE_UNICODE_ENVIRONMENT, EXTENDED_STARTUPINFO_PRESENT,
-<<<<<<< HEAD
                 LPPROC_THREAD_ATTRIBUTE_LIST, PROCESS_INFORMATION, STARTF_USESTDHANDLES,
-                STARTUPINFOEXW,
-=======
-                INFINITE, LPPROC_THREAD_ATTRIBUTE_LIST, PROCESS_INFORMATION, STARTUPINFOEXW,
->>>>>>> 47dd33ff
+                STARTUPINFOEXW, INFINITE
+
             },
         },
     },
